--- conflicted
+++ resolved
@@ -64,16 +64,12 @@
 #include <random_draw.h>
 
 #include <math.h>
-<<<<<<< HEAD
-=======
 /* M_PI is not defined in strict C99 */
 #ifdef M_PI
 #define PRK_M_PI M_PI
 #else
 #define PRK_M_PI 3.14159265358979323846264338327950288419716939937510
 #endif
-
->>>>>>> 0085d5ba
 #include <stdint.h>
 #include <inttypes.h>
 
